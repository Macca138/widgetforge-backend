--- conflicted
+++ resolved
@@ -147,13 +147,13 @@
         "selected_assets": selected_assets,
         "font": request.query_params.get("font", "Arial"),
         "font_size": request.query_params.get("fontSize", "16"),
-        "font_color": request.query_params.get("fontColor", "#ffffff"),
+        "font_color": request.query_params.get("fontColor", "#f6f6fd"),
         "bg_color": request.query_params.get("bgColor", "#000000"),
-        "scroll_speed": request.query_params.get("scrollSpeed", "30"),
+        "scroll_speed": request.query_params.get("scrollSpeed", "120"),
         "static_text": request.query_params.get("staticText", ""),
         "show_logo": request.query_params.get("show_logo", "false"),
         "asset_color": request.query_params.get("asset_color", "#ffffff"),
-        "spread_color": request.query_params.get("spread_color", "#cccccc"),
+        "spread_color": request.query_params.get("spread_color", "#f6f6fd"),
         "up_color": request.query_params.get("up_color", "#00ff00"),
         "down_color": request.query_params.get("down_color", "#ff4444"),
     })
@@ -300,14 +300,8 @@
         # Data Configuration
         "symbols": params.get("symbols", ""),
         "static_text": params.get("staticText", ""),
-<<<<<<< HEAD
-"websocket_host": request.headers.get("host", "127.0.0.1:8000"),
-        "websocket_protocol": "wss" if "https" in str(request.url) else "ws",
-
-=======
         "websocket_host": "5ers-stream.ddns.net" if "5ers-stream.ddns.net" in request.headers.get("host", "") else "127.0.0.1:8000",
         "websocket_protocol": "wss" if "5ers-stream.ddns.net" in request.headers.get("host", "") else "ws",
->>>>>>> 07a65a50
         
         # Typography
         "font": params.get("font", "Inter"),
@@ -375,6 +369,19 @@
         "logo_height": params.get("logoHeight", "30")
     })
 
+@app.get("/widgets/market-sessions", response_class=HTMLResponse)
+async def market_sessions_widget(request: Request):
+    params = dict(request.query_params)
+    return templates.TemplateResponse("market_sessions_widget.html", {
+        "request": request,
+        "font": params.get("font", "Inter"),
+        "font_size": params.get("fontSize", "16"),
+        "font_weight": params.get("fontWeight", "700"),
+        "font_color": params.get("fontColor", "#fff"),
+        "bg_color": params.get("bgColor", "transparent"),
+        "session_color": params.get("sessionColor", "#DDFD6C"),
+        "clock_color": params.get("clockColor", "#DDFD6C"),
+    })
 
 @app.get("/assets", response_class=HTMLResponse)
 async def get_assets():
